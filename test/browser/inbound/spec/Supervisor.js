import EnvTwilio from '../../../util/EnvTwilio';
import Supervisor from '../../../../lib/Supervisor';
import Worker from '../../../../lib/Worker';
import { getAccessToken, getSyncToken } from '../../../util/MakeAccessToken';
const credentials = require('../../../env');
import { assert } from 'chai';
import { describe, it, beforeEach, afterEach, before, after,  } from 'mocha';
import { serveVoiceHtml, browserLauncher, event, twiMl } from '../../../util/VoiceHelper';
import { voiceClientProxy } from '../../../util/VoiceClientProxy';
import SyncHelper from '../../../util/SyncHelper';

describe('Supervisor Inbound', function() {

  const envTwilio = new EnvTwilio(credentials.accountSid, credentials.authToken, credentials.env);

  let server;
  let syncClient;

  let aliceBrowser;
  let aliceWorker;
  let aliceVoiceClient;

  let supervisorBrowser;
  let supervisorWorker;
  let supervisorVoiceClient;

  before(async() => {
    // Start server to host voice sdk and client-side sync client
    const PORT = 3471;
    server = await serveVoiceHtml(PORT);

    // Update enqueue handler to customize enqueue TwiML
    const taskAttributes = { to: 'Alice' };
    const functionPath = 'enqueueTask?taskAttributes=' + encodeURI(JSON.stringify(taskAttributes)) + '&workflowSid=' + credentials.multiTaskWorkflowSid;
    await envTwilio.updateVoiceHandlerUrl(credentials.numberToSid, credentials.prodRuntimeDomain, functionPath);

    // Initiate Sync client
    const syncToken = await getSyncToken();
    syncClient = new SyncHelper(syncToken, { region: credentials.syncClientRegion });

    // Clean up + prepare participant voice event maps
    await syncClient.removeMap('alice');
    await syncClient.createMap('alice');
    await syncClient.removeMap('bob');
    await syncClient.createMap('bob');

    // Launch chrome and initialize voice and sync clients for call participants
    aliceBrowser = await browserLauncher(`http://localhost:${PORT}?worker=alice&runtimeBaseUrl=${credentials.runtimeBaseUrl}&regionOpt=${credentials.syncClientRegion}&eventgwOpt=${credentials.eventgw}&chunderwOpt=${credentials.chunderw}`);
    supervisorBrowser = await browserLauncher(`http://localhost:${PORT}?worker=bob&runtimeBaseUrl=${credentials.runtimeBaseUrl}&regionOpt=${credentials.syncClientRegion}&eventgwOpt=${credentials.eventgw}&chunderwOpt=${credentials.chunderw}`);

    // Ensure that Bob is offline
    await envTwilio.updateWorkerActivity(
        credentials.multiTaskWorkspaceSid,
        credentials.multiTaskBobSid,
        credentials.multiTaskUpdateActivitySid
    );

    // Generate worker tokens
    const aliceToken = getAccessToken(credentials.accountSid, credentials.multiTaskWorkspaceSid, credentials.multiTaskAliceSid);
    const supervisorToken = getAccessToken(credentials.accountSid, credentials.multiTaskWorkspaceSid, credentials.multiTaskBobSid, null, 'supervisor');

    // Initialise workers
    aliceWorker = new Worker(aliceToken, {
          connectActivitySid: credentials.multiTaskConnectActivitySid,
          ebServer: `${credentials.ebServer}/v1/wschannels`,
          wsServer: `${credentials.wsServer}/v1/wschannels`,
          logLevel: 'error'
    });

    await event(aliceWorker, 'ready', 'Did not receive alice#ready', 5000);

    supervisorWorker = new Supervisor(supervisorToken, {
        ebServer: `${credentials.ebServer}/v1/wschannels`,
        wsServer: `${credentials.wsServer}/v1/wschannels`,
        logLevel: 'error'
    });

    await event(supervisorWorker, 'ready', 'Did not receive supervisor#ready', 5000);
  });

    beforeEach(async function() {
      // Initiate voice client proxies
      aliceVoiceClient = await voiceClientProxy(syncClient, 'alice');
      supervisorVoiceClient = await voiceClientProxy(syncClient, 'bob');


      // Deletes tasks
      await envTwilio.deleteAllTasks(credentials.multiTaskWorkspaceSid);

      // Sets Alice to idle
      await envTwilio.updateWorkerActivity(
        credentials.multiTaskWorkspaceSid,
        credentials.multiTaskAliceSid,
        credentials.multiTaskConnectActivitySid
      );
    });

    afterEach(async() => {
      // Refresh page
      await aliceVoiceClient.refreshBrowserClient();
      await supervisorVoiceClient.refreshBrowserClient();

      // Removes listeners
      aliceWorker.removeAllListeners();
      supervisorWorker.removeAllListeners();

      // Deletes tasks
      await envTwilio.deleteAllTasks(credentials.multiTaskWorkspaceSid);

      // Sets Alice to offline
      await envTwilio.updateWorkerActivity(
        credentials.multiTaskWorkspaceSid,
        credentials.multiTaskAliceSid,
        credentials.multiTaskUpdateActivitySid
      );
    });

    after(async() => {
      // Kill browser
      if (aliceBrowser) {
        await aliceBrowser.kill();
      }

      if (supervisorBrowser) {
        await supervisorBrowser.kill();
      }

      // Close HTTP server
      await server.close();
    });

  it('ORCH-558 | should monitor conference', async() => {
    aliceVoiceClient.on('error', err => {
      throw err;
    });

    supervisorVoiceClient.on('error', err => {
      throw err;
    });

    await aliceVoiceClient.waitForEvent('device#ready', 10);
    await supervisorVoiceClient.waitForEvent('device#ready', 10);

    await envTwilio.enqueueTask(credentials.numberTo, credentials.numberFrom, twiMl);

    const reservation = await event(aliceWorker, 'reservationCreated', 'Did not receive: reservation#created', 10000);
    await reservation.conference();
    await event(aliceVoiceClient, 'device#incoming', 'Did not receive: device#incoming', 10000);
    aliceVoiceClient.accept();
    await event(reservation, 'accepted', 'Did not receive: reservation#accepted', 10000);

    await supervisorWorker.monitor(reservation.task.sid, reservation.sid);
    await event(supervisorVoiceClient, 'device#incoming',  'Did not receive: device#incoming', 10000);
    supervisorVoiceClient.accept();

    await supervisorVoiceClient.waitForEvent('connection#accept', 10);
<<<<<<< HEAD
    const participants = await envTwilio.fetchConferenceParticipants(reservationCreated.task.attributes.conference.sid);
=======
    const participants = await envTwilio.fetchConferenceParticipants(reservation.task.attributes.conference.sid);
>>>>>>> e533a0ab

    assert.strictEqual(participants.length, 3, 'Participant count in conference');

    const customerConferenceSid = reservation.task.attributes.conference.participants.customer;
    const workerConferenceSid = reservation.task.attributes.conference.participants.worker;

    const supervisorParticipant = participants.find(participant => participant.sid !== customerConferenceSid, workerConferenceSid);
    assert.strictEqual(supervisorParticipant.muted, true, 'Supervisor participant muted on join');

    supervisorVoiceClient.disconnect();
    await event(supervisorVoiceClient, 'connection#disconnect', 'Supervisor did not receive: connection#disconnect', 10000);
    const conference = await envTwilio.fetchConference(reservation.task.attributes.conference.sid);

    assert.strictEqual(conference.status, 'in-progress', 'Conference status');

    aliceVoiceClient.disconnect();
    await event(reservation, 'wrapup', 'Alice: Did not receive: reservation#wrapup', 10000);
    assert.strictEqual(reservation.status, 'wrapping', 'Reservation status');
  });
});<|MERGE_RESOLUTION|>--- conflicted
+++ resolved
@@ -154,11 +154,7 @@
     supervisorVoiceClient.accept();
 
     await supervisorVoiceClient.waitForEvent('connection#accept', 10);
-<<<<<<< HEAD
-    const participants = await envTwilio.fetchConferenceParticipants(reservationCreated.task.attributes.conference.sid);
-=======
     const participants = await envTwilio.fetchConferenceParticipants(reservation.task.attributes.conference.sid);
->>>>>>> e533a0ab
 
     assert.strictEqual(participants.length, 3, 'Participant count in conference');
 
