/* eslint-disable no-undefined */
const chai = require('chai');
const assert = chai.assert;
const expect = chai.expect;
chai.use(require('chai-datetime'));
chai.should();
const sinon = require('sinon');

import { assignedReservationInstance, pendingReservationInstance } from '../../mock/Reservations';
import { API_V1, API_V2, TASK_STATUS_COMPLETED, TASK_STATUS_WRAPPING } from '../../../lib/util/Constants';
import Configuration from '../../../lib/util/Configuration';
const Errors = require('../../../lib/util/Constants').twilioErrors;
const mockEvents = require('../../mock/Events').events;
import OutgoingTransfer from '../../../lib/core/transfer/OutgoingTransfer';
import Request from '../../../lib/util/Request';
import Task from '../../../lib/Task';
import { taskCompleted, taskWrapping, updatedTaskAttributes, updatedTaskAttributesForOutbound, taskHoldUnhold } from '../../mock/Responses';
import TaskDescriptor from '../../../lib/descriptors/TaskDescriptor';
import { token } from '../../mock/Token';
import Worker from '../../../lib/Worker';
import { WorkerConfig } from '../../mock/WorkerConfig';
import Routes from '../../../lib/util/Routes';
import Transfers from '../../../lib/core/transfer/Transfers';
import TransferDescriptor from '../../../lib/descriptors/TransferDescriptor';

describe('Task', () => {
    const config = new Configuration(token);
    const worker = new Worker(token, WorkerConfig);
    const routes = new Routes('WSxxx', 'WKxxx');
    sinon.stub(worker, 'getRoutes').returns(routes);

    const reservationSid = assignedReservationInstance.sid;
    const assignedTaskData = assignedReservationInstance.task;
    const assignedTaskDescriptor = new TaskDescriptor(assignedTaskData, new Request(config));

    const pendingTaskData = pendingReservationInstance.task;
    const pendingTaskDescriptor = new TaskDescriptor(pendingTaskData, new Request(config));

    describe('constructor', () => {
        it('should throw an error if worker is missing', () => {
            (() => {
                new Task();
            }).should.throw(/worker is a required parameter/);
        });

        it('should throw an error if task descriptor is missing', () => {
            (() => {
                new Task(worker, new Request(config));
            }).should.throw(/descriptor is a required parameter/);
        });

        it('should set Task properties', () => {
            const task = new Task(worker, new Request(config), reservationSid, assignedTaskDescriptor);

            assert.equal(task.age, assignedTaskData.age);
            assert.deepEqual(task.attributes, JSON.parse(assignedTaskData.attributes));
            assert.equalDate(task.dateCreated, new Date(assignedTaskData.date_created * 1000));
            assert.equalDate(task.dateUpdated, new Date(assignedTaskData.date_updated * 1000));
            assert.equal(task.priority, assignedTaskData.priority);
            assert.equal(task.reason, assignedTaskData.reason);
            assert.equal(task.reservationSid, assignedReservationInstance.sid);
            assert.equal(task.sid, assignedTaskData.sid);
            assert.equal(task.status, assignedTaskData.assignment_status);
            assert.equal(task.taskChannelSid, assignedTaskData.task_channel_sid);
            assert.equal(task.taskChannelUniqueName, assignedTaskData.task_channel_unique_name);
            assert.equal(task.queueName, assignedTaskData.queue_name);
            assert.equal(task.queueSid, assignedTaskData.queue_sid);
            assert.equal(task.timeout, assignedTaskData.timeout);
            assert.equal(task.workflowName, assignedTaskData.workflow_name);
            assert.equal(task.workflowSid, assignedTaskData.workflow_sid);
            assert.isNull(task.routingTarget);
        });
    });

    describe('#complete(reason)', () => {
        let sandbox;
        const requestURL = 'Workspaces/WSxxx/Tasks/WTxx1';

        const requestParams = {
            AssignmentStatus: TASK_STATUS_COMPLETED,
            Reason: 'Task is completed.'
        };

        beforeEach(() => {
            sandbox = sinon.sandbox.create();
        });

        afterEach(() => sandbox.restore());

        it('should throw an Error if a <String>reason is not provided as argument', () => {
            (() => {
                const task = new Task(worker, new Request(config), reservationSid, assignedTaskDescriptor);
                task.complete();
            }).should.throw(/reason is a required parameter/);
        });

        it('should set attributes of the Task', () => {
            sandbox.stub(Request.prototype, 'post').withArgs(requestURL, requestParams, API_V1).returns(Promise.resolve(taskCompleted));
            const task = new Task(worker, new Request(config), reservationSid, assignedTaskDescriptor);

            return task.complete('Task is completed.').then(() => {
                expect(task.reason).to.equal('Task is completed.');
                expect(task.workflowSid).to.equal(taskCompleted.workflow_sid);
                expect(task.workflowName).to.equal(taskCompleted.workflow_name);
                expect(task.queueSid).to.equal(taskCompleted.queue_sid);
                expect(task.queueName).to.equal(taskCompleted.queue_name);
                expect(task.taskChannelSid).to.equal(taskCompleted.task_channel_sid);
                expect(task.taskChannelUniqueName).to.equal(taskCompleted.task_channel_unique_name);
                expect(task.status).to.equal(taskCompleted.assignment_status);
                expect(task.attributes).to.deep.equal(JSON.parse(taskCompleted.attributes));
                expect(task.age).to.equal(taskCompleted.age);
                expect(task.priority).to.equal(taskCompleted.priority);
                expect(task.timeout).to.equal(taskCompleted.timeout);
                expect(task.dateCreated).to.equalDate(new Date(taskCompleted.date_created * 1000));
                expect(task.dateUpdated).to.equalDate(new Date(taskCompleted.date_updated * 1000));
                expect(task.routingTarget).to.equal(null);
            });
        });

        it('should return an error if unable to complete the Task', () => {
            sandbox.stub(Request.prototype, 'post').withArgs(requestURL, requestParams, API_V1).returns(Promise.reject(Errors.TASKROUTER_ERROR.clone('Failed to parse JSON.')));

            const task = new Task(worker, new Request(config), reservationSid, assignedTaskDescriptor);

            return task.complete('Task is completed.').catch(err => {
                expect(err.name).to.equal('TASKROUTER_ERROR');
                expect(err.message).to.equal('Failed to parse JSON.');
                expect(task.reason).to.not.equal('Task is completed.');
            });
        });

        it('should not change any Task properties if unable to complete the Task', () => {
            sandbox.stub(Request.prototype, 'post').withArgs(requestURL, requestParams, API_V1).returns(Promise.reject(Errors.TASKROUTER_ERROR.clone('Failed to parse JSON.')));

            const task = new Task(worker, new Request(config), reservationSid, assignedTaskDescriptor);

            return task.complete('Task is completed.').catch(() => {
                expect(task.age).to.equal(assignedTaskDescriptor.age);
                expect(task.accountSid).to.equal(assignedTaskDescriptor.accountSid);
                expect(task.attributes).to.deep.equal(assignedTaskDescriptor.attributes);
                expect(task.addOns).to.deep.equal(assignedTaskDescriptor.addOns);
                expect(task.dateCreated).to.equalDate(assignedTaskDescriptor.dateCreated);
                expect(task.dateUpdated).to.equalDate(assignedTaskDescriptor.dateUpdated);
                expect(task.priority).to.equal(assignedTaskDescriptor.priority);
                expect(task.reason).to.equal(assignedTaskDescriptor.reason);
                expect(task.sid).to.equal(assignedTaskDescriptor.sid);
                expect(task.status).to.equal(assignedTaskDescriptor.status);
                expect(task.taskChannelSid).to.equal(assignedTaskDescriptor.taskChannelSid);
                expect(task.taskChannelUniqueName).to.equal(assignedTaskDescriptor.taskChannelUniqueName);
                expect(task.queueName).to.equal(assignedTaskDescriptor.queueName);
                expect(task.queueSid).to.equal(assignedTaskDescriptor.queueSid);
                expect(task.timeout).to.equal(assignedTaskDescriptor.timeout);
                expect(task.workflowName).to.equal(assignedTaskDescriptor.workflowName);
                expect(task.workflowSid).to.equal(assignedTaskDescriptor.workflowSid);
                expect(task.workspaceSid).to.equal(assignedTaskDescriptor.workspaceSid);
                expect(task.routingTarget).to.equal(null);
            });
        });

        it('should pass the object version to API request', () => {
            const task = new Task(worker, new Request(config), reservationSid, assignedTaskDescriptor);
            const version = task.version;

            const stub = sandbox.stub(Request.prototype, 'post').withArgs(requestURL, requestParams, API_V1, version);
            stub.returns(Promise.resolve(taskCompleted));

            return task.complete('Task is completed.').then(() => {
                expect(stub).have.been.calledWith(requestURL, requestParams, API_V1, version);
            });
        });
    });

    describe('#wrapUp(options)', () => {
        let sandbox;

        const requestURL = 'Workspaces/WSxxx/Tasks/WTxx1';
        const requestParams = {
            AssignmentStatus: TASK_STATUS_WRAPPING,
            Reason: 'Task is wrapping.'
        };

        beforeEach(() => {
            sandbox = sinon.sandbox.create();
        });

        afterEach(() => sandbox.restore());

        it('should update the Task reason and properties upon successful execution', () => {
            sandbox.stub(Request.prototype, 'post').withArgs(requestURL, requestParams, API_V1).returns(Promise.resolve(taskWrapping));

            const task = new Task(worker, new Request(config), reservationSid, assignedTaskDescriptor);

            return task.wrapUp({ reason: 'Task is wrapping.' }).then(() => {
                expect(task.reason).to.equal('Task is wrapping.');
                expect(task.workflowSid).to.equal(taskWrapping.workflow_sid);
                expect(task.workflowName).to.equal(taskWrapping.workflow_name);
                expect(task.queueSid).to.equal(taskWrapping.queue_sid);
                expect(task.queueName).to.equal(taskWrapping.queue_name);
                expect(task.taskChannelSid).to.equal(taskWrapping.task_channel_sid);
                expect(task.taskChannelUniqueName).to.equal(taskWrapping.task_channel_unique_name);
                expect(task.status).to.equal(taskWrapping.assignment_status);
                expect(task.attributes).to.deep.equal(JSON.parse(taskWrapping.attributes));
                expect(task.age).to.equal(taskWrapping.age);
                expect(task.priority).to.equal(taskWrapping.priority);
                expect(task.timeout).to.equal(taskWrapping.timeout);
                expect(task.dateCreated).to.equalDate(new Date(taskWrapping.date_created * 1000));
                expect(task.dateUpdated).to.equalDate(new Date(taskWrapping.date_updated * 1000));
                expect(task.routingTarget).to.equal(null);
            });
        });

        it('should return an error if unable to wrap the Task', () => {
            sandbox.stub(Request.prototype, 'post').withArgs(requestURL, requestParams, API_V1).returns(Promise.reject(Errors.TASKROUTER_ERROR.clone('Failed to parse JSON.')));

            const task = new Task(worker, new Request(config), reservationSid, assignedTaskDescriptor);

            return task.wrapUp({ reason: 'Task is wrapping.' }).catch(err => {
                expect(err.name).to.equal('TASKROUTER_ERROR');
                expect(err.message).to.equal('Failed to parse JSON.');
                expect(task.reason).to.not.equal('Task is wrapping.');
            });
        });

        it('should not change any Task properties if unable to wrap the Task', () => {
            sandbox.stub(Request.prototype, 'post').withArgs(requestURL, requestParams, API_V1).returns(Promise.reject(Errors.TASKROUTER_ERROR.clone('Failed to parse JSON.')));

            const task = new Task(worker, new Request(config), reservationSid, assignedTaskDescriptor);

            return task.wrapUp({ reason: 'Task is wrapping.' }).catch(() => {
                expect(task.age).to.equal(assignedTaskDescriptor.age);
                expect(task.accountSid).to.equal(assignedTaskDescriptor.accountSid);
                expect(task.attributes).to.deep.equal(assignedTaskDescriptor.attributes);
                expect(task.addOns).to.deep.equal(assignedTaskDescriptor.addOns);
                expect(task.dateCreated).to.equalDate(assignedTaskDescriptor.dateCreated);
                expect(task.dateUpdated).to.equalDate(assignedTaskDescriptor.dateUpdated);
                expect(task.priority).to.equal(assignedTaskDescriptor.priority);
                expect(task.reason).to.equal(assignedTaskDescriptor.reason);
                expect(task.sid).to.equal(assignedTaskDescriptor.sid);
                expect(task.status).to.equal(assignedTaskDescriptor.status);
                expect(task.taskChannelSid).to.equal(assignedTaskDescriptor.taskChannelSid);
                expect(task.taskChannelUniqueName).to.equal(assignedTaskDescriptor.taskChannelUniqueName);
                expect(task.queueName).to.equal(assignedTaskDescriptor.queueName);
                expect(task.queueSid).to.equal(assignedTaskDescriptor.queueSid);
                expect(task.timeout).to.equal(assignedTaskDescriptor.timeout);
                expect(task.workflowName).to.equal(assignedTaskDescriptor.workflowName);
                expect(task.workflowSid).to.equal(assignedTaskDescriptor.workflowSid);
                expect(task.workspaceSid).to.equal(assignedTaskDescriptor.workspaceSid);
                expect(task.routingTarget).to.equal(null);
            });
        });

        it('should pass the object version to API request', () => {
            const task = new Task(worker, new Request(config), reservationSid, assignedTaskDescriptor);
            const version = task.version;

            const stub = sandbox.stub(Request.prototype, 'post').withArgs(requestURL, requestParams, API_V1, version);
            stub.returns(Promise.resolve(taskWrapping));

            return task.wrapUp({ reason: 'Task is wrapping.' }).then(() => {
                expect(stub).have.been.calledWith(requestURL, requestParams, API_V1, version);
            });
        });
    });

    describe('#setAttributes(attributes)', () => {
        let sandbox;

        const requestURL = 'Workspaces/WSxxx/Tasks/WTxx1';
        const requestParams = {
            Attributes: {
                languages: ['en']
            },
        };

        beforeEach(() => {
            sandbox = sinon.sandbox.create();
        });

        afterEach(() => {
            sandbox.restore();
        });

        it('should update the Task attributes upon successful execution', () => {
            sandbox.stub(Request.prototype, 'post').withArgs(requestURL, requestParams, API_V1).returns(Promise.resolve(updatedTaskAttributes));

            const task = new Task(worker, new Request(config), reservationSid, assignedTaskDescriptor);

            return task.setAttributes({ languages: ['en'] }).then(() => {
                expect(task.reason).to.equal(updatedTaskAttributes.reason);
                expect(task.workflowSid).to.equal(updatedTaskAttributes.workflow_sid);
                expect(task.workflowName).to.equal(updatedTaskAttributes.workflow_name);
                expect(task.queueSid).to.equal(updatedTaskAttributes.queue_sid);
                expect(task.queueName).to.equal(updatedTaskAttributes.queue_name);
                expect(task.taskChannelSid).to.equal(updatedTaskAttributes.task_channel_sid);
                expect(task.taskChannelUniqueName).to.equal(updatedTaskAttributes.task_channel_unique_name);
                expect(task.status).to.equal(updatedTaskAttributes.assignment_status);
                expect(task.attributes).to.deep.equal(JSON.parse(updatedTaskAttributes.attributes));
                expect(task.age).to.equal(updatedTaskAttributes.age);
                expect(task.priority).to.equal(updatedTaskAttributes.priority);
                expect(task.timeout).to.equal(updatedTaskAttributes.timeout);
                expect(task.dateCreated).to.equalDate(new Date(updatedTaskAttributes.date_created * 1000));
                expect(task.dateUpdated).to.equalDate(new Date(updatedTaskAttributes.date_updated * 1000));
                expect(task.routingTarget).to.equal(null);
            });
        });

        it('should update the Outbound Task attributes upon successful execution', () => {
            sandbox.stub(Request.prototype, 'post').withArgs(requestURL, requestParams, API_V1).returns(Promise.resolve(updatedTaskAttributesForOutbound));

            const task = new Task(worker, new Request(config), reservationSid, assignedTaskDescriptor);

            return task.setAttributes({ languages: ['en'] }).then(() => {
                expect(task.reason).to.equal(updatedTaskAttributesForOutbound.reason);
                expect(task.workflowSid).to.equal(updatedTaskAttributesForOutbound.workflow_sid);
                expect(task.workflowName).to.equal(updatedTaskAttributesForOutbound.workflow_name);
                expect(task.queueSid).to.equal(updatedTaskAttributesForOutbound.queue_sid);
                expect(task.queueName).to.equal(updatedTaskAttributesForOutbound.queue_name);
                expect(task.taskChannelSid).to.equal(updatedTaskAttributesForOutbound.task_channel_sid);
                expect(task.taskChannelUniqueName).to.equal(updatedTaskAttributesForOutbound.task_channel_unique_name);
                expect(task.status).to.equal(updatedTaskAttributesForOutbound.assignment_status);
                expect(task.attributes).to.deep.equal(JSON.parse(updatedTaskAttributesForOutbound.attributes));
                expect(task.age).to.equal(updatedTaskAttributesForOutbound.age);
                expect(task.priority).to.equal(updatedTaskAttributesForOutbound.priority);
                expect(task.timeout).to.equal(updatedTaskAttributesForOutbound.timeout);
                expect(task.dateCreated).to.equalDate(new Date(updatedTaskAttributesForOutbound.date_created * 1000));
                expect(task.dateUpdated).to.equalDate(new Date(updatedTaskAttributesForOutbound.date_updated * 1000));
                expect(task.routingTarget).to.equal(updatedTaskAttributesForOutbound.routing_target);
            });
        });

        it('should throw an error if attributes parameter is missing', () => {
            (() => {
                const task = new Task(worker, new Request(config), reservationSid, assignedTaskDescriptor);

                task.setAttributes();
            }).should.throw(/attributes is a required parameter/);
        });

        it('should not update the attributes, if none provided', () => {
            const task = new Task(worker, new Request(config), reservationSid, assignedTaskDescriptor);

            (() => {
                task.setAttributes();
            }).should.throw(/attributes is a required parameter/);
            assert.deepEqual(task.attributes, assignedTaskDescriptor.attributes);
        });

        it('should return an error if attributes update failed', () => {
            sandbox.stub(Request.prototype, 'post').withArgs(requestURL, requestParams, API_V1).returns(Promise.reject(Errors.TASKROUTER_ERROR.clone('Failed to parse JSON.')));

            const task = new Task(worker, new Request(config), reservationSid, assignedTaskDescriptor);

            return task.setAttributes({ languages: ['en'] }).catch(err => {
                expect(err.name).to.equal('TASKROUTER_ERROR');
                expect(err.message).to.equal('Failed to parse JSON.');
            });
        });

        it('should not update any unrelated Task properties', () => {
            sandbox.stub(Request.prototype, 'post').withArgs(requestURL, requestParams, API_V1).returns(Promise.reject(Errors.TASKROUTER_ERROR.clone('Failed to parse JSON.')));

            const task = new Task(worker, new Request(config), reservationSid, assignedTaskDescriptor);

            return task.setAttributes({ languages: ['en'] }).catch(() => {
                expect(task.age).to.equal(assignedTaskDescriptor.age);
                expect(task.accountSid).to.equal(assignedTaskDescriptor.accountSid);
                expect(task.attributes).to.deep.equal(assignedTaskDescriptor.attributes);
                expect(task.addOns).to.deep.equal(assignedTaskDescriptor.addOns);
                expect(task.dateCreated).to.equalDate(assignedTaskDescriptor.dateCreated);
                expect(task.dateUpdated).to.equalDate(assignedTaskDescriptor.dateUpdated);
                expect(task.priority).to.equal(assignedTaskDescriptor.priority);
                expect(task.reason).to.equal(assignedTaskDescriptor.reason);
                expect(task.sid).to.equal(assignedTaskDescriptor.sid);
                expect(task.status).to.equal(assignedTaskDescriptor.status);
                expect(task.taskChannelSid).to.equal(assignedTaskDescriptor.taskChannelSid);
                expect(task.taskChannelUniqueName).to.equal(assignedTaskDescriptor.taskChannelUniqueName);
                expect(task.queueName).to.equal(assignedTaskDescriptor.queueName);
                expect(task.queueSid).to.equal(assignedTaskDescriptor.queueSid);
                expect(task.timeout).to.equal(assignedTaskDescriptor.timeout);
                expect(task.workflowName).to.equal(assignedTaskDescriptor.workflowName);
                expect(task.workflowSid).to.equal(assignedTaskDescriptor.workflowSid);
                expect(task.workspaceSid).to.equal(assignedTaskDescriptor.workspaceSid);
                expect(task.routingTarget).to.equal(null);
            });
        });

        it('should pass the object version to API request', () => {
            const task = new Task(worker, new Request(config), reservationSid, assignedTaskDescriptor);
            const version = task.version;

            const stub = sandbox.stub(Request.prototype, 'post').withArgs(requestURL, requestParams, API_V1, version);
            stub.returns(Promise.resolve(updatedTaskAttributes));

            return task.setAttributes({ languages: ['en'] }).then(() => {
                expect(stub).have.been.calledWith(requestURL, requestParams, API_V1, version);
            });
        });
    });

    describe('#updateParticipant(options)', () => {
        let sandbox;

        const requestURL = 'Workspaces/WSxxx/Workers/WKxxx/CustomerParticipant';
        const requestParams = {
            Hold: false,
            TaskSid: 'WTxx1'
        };

        beforeEach(() => {
            sandbox = sinon.sandbox.create();
        });

        afterEach(() => {
            sandbox.restore();
        });

        it('should return an error if the optional params fail type check', () => {
            (() => {
                const task = new Task(worker, new Request(config), reservationSid, assignedTaskDescriptor);
                task.updateParticipant({ hold: 'true' });
            }).should.throw(/hold does not meet the required type/);
        });

        it('should return an error if the optional holdUrl param fails type check', () => {
            (() => {
                const task = new Task(worker, new Request(config), reservationSid, assignedTaskDescriptor);
                task.updateParticipant({ hold: true, holdUrl: 3 });
            }).should.throw(/holdUrl does not meet the required type/);
        });

        it('should return an error if the optional holdMethod param fails type check', () => {
            (() => {
                const task = new Task(worker, new Request(config), reservationSid, assignedTaskDescriptor);
                task.updateParticipant({ hold: true, holdUrl: 'https://api.twilio.com/cowbell.mp3', holdMethod: 200 });
            }).should.throw(/holdMethod does not meet the required type/);
        });

        it('should place a hold/unhold request on the Task upon successful execution', () => {
            sandbox.stub(Request.prototype, 'post').withArgs(requestURL, requestParams, API_V2).returns(Promise.resolve(taskHoldUnhold));

            const task = new Task(worker, new Request(config), reservationSid, assignedTaskDescriptor);

            return task.updateParticipant({ hold: false }).then(() => {
                expect(task.sid).to.equal(taskHoldUnhold.sid);
            });
        });

        it('should return an error if hold/unhold failed', () => {
            sandbox.stub(Request.prototype, 'post').withArgs(requestURL, requestParams, API_V2).returns(Promise.reject(Errors.TASKROUTER_ERROR.clone('Failed to parse JSON.')));

            const task = new Task(worker, new Request(config), reservationSid, assignedTaskDescriptor);

            return task.updateParticipant({ hold: false }).catch(err => {
                expect(err.name).to.equal('TASKROUTER_ERROR');
                expect(err.message).to.equal('Failed to parse JSON.');
            });
        });
<<<<<<< HEAD

        it('should pass the object version to API request', () => {
            const task = new Task(worker, new Request(config), reservationSid, assignedTaskDescriptor);
            const version = task.version;

            const stub = sandbox.stub(Request.prototype, 'post').withArgs(requestURL, requestParams, API_V2, version);
            stub.returns(Promise.resolve(taskHoldUnhold));

            return task.updateParticipant({ hold: false }).then(() => {
                expect(stub).have.been.calledWith(requestURL, requestParams, API_V2, version);
            });
        });
=======
>>>>>>> 7d8b33d9
    });

    describe('#hold(targetWorkerSid, onHold, options)', () => {
        let sandbox;

        const requestURL = 'Workspaces/WSxxx/Workers/WKxxx/HoldWorkerParticipant';
        const requestParams = {
            TaskSid: 'WTxx1',
            TargetWorkerSid: 'WKxxB',
            Hold: true
        };

        beforeEach(() => {
            sandbox = sinon.sandbox.create();
        });

        afterEach(() => {
            sandbox.restore();
        });

        it('should return an error if the parameters fail type check', () => {
            (() => {
                const task = new Task(worker, new Request(config), 'WR123', assignedTaskDescriptor);
                task.hold(null, false);
            }).should.throw('Error calling method hold(). <string>targetWorkerSid is a required parameter.');
        });

        it('should return an error if the holdUrl parameter fails type check', () => {
            (() => {
                const task = new Task(worker, new Request(config), 'WR123', assignedTaskDescriptor);
                task.hold('WTxx1', true, { holdUrl: 3 });
            }).should.throw(/holdUrl does not meet the required type/);
        });

        it('should return an error if the holdMethod parameter fails type check', () => {
            (() => {
                const task = new Task(worker, new Request(config), 'WR123', assignedTaskDescriptor);
                task.hold('WTxx1', true, { holdUrl: 'https://api.twilio.com/cowbell.mp3', holdMethod: 200 });
            }).should.throw(/holdMethod does not meet the required type/);
        });

        it('should place a hold/unhold request on the Task upon successful execution', () => {
            sandbox.stub(Request.prototype, 'post').withArgs(requestURL, requestParams, API_V2).returns(Promise.resolve(taskHoldUnhold));

            const task = new Task(worker, new Request(config), 'WR123', assignedTaskDescriptor);

            return task.hold('WKxxB', true).then(() => {
                expect(task.sid).to.equal(taskHoldUnhold.sid);
            });
        });

        it('should return an error if hold/unhold failed', () => {
            sandbox.stub(Request.prototype, 'post').withArgs(requestURL, requestParams, API_V2).returns(Promise.reject(Errors.TASKROUTER_ERROR.clone('Failed to parse JSON.')));

            const task = new Task(worker, new Request(config), 'WR123', assignedTaskDescriptor);

            return task.hold('WKxxB', true).catch(err => {
                expect(err.name).to.equal('TASKROUTER_ERROR');
                expect(err.message).to.equal('Failed to parse JSON.');
            });
        });
<<<<<<< HEAD

        it('should pass the object version to API request', () => {
            const task = new Task(worker, new Request(config), reservationSid, assignedTaskDescriptor);
            const version = task.version;

            const stub = sandbox.stub(Request.prototype, 'post').withArgs(requestURL, requestParams, API_V2, version);
            stub.returns(Promise.resolve(taskHoldUnhold));

            return task.hold('WKxxB', true).then(() => {
                expect(stub).have.been.calledWith(requestURL, requestParams, API_V2, version);
            });
        });
=======
>>>>>>> 7d8b33d9
    });

    describe('#transfer(to, options)', () => {
        let sandbox;
        const requestURL = 'Workspaces/WSxxx/Tasks/WTxx1/Transfers';
        const requestParams = {
            Attributes: {
                languages: ['en']
            },
            Mode: 'cold',
            Priority: 'undefined',
            ReservationSid: reservationSid,
            To: 'alice',
        };

        beforeEach(() => {
            sandbox = sinon.sandbox.create();
        });

        afterEach(() => {
            sandbox.restore();
        });

        it('should send the correct POST', () => {
            sandbox.stub(Request.prototype, 'post').withArgs(requestURL, requestParams, API_V1).returns(Promise.resolve());
            sandbox.stub(Transfers.prototype, '_updateOutgoing').returns(Promise.resolve());

            const task = new Task(worker, new Request(config), reservationSid, assignedTaskDescriptor);

            return task.transfer('alice', {
                attributes: {
                    languages: ['en']
                },
                mode: 'cold',
                foo: 'bar',
            });
        });
    });

    describe('#kick(workerSid)', () => {
        let sandbox;

        const requestURL = 'Workspaces/WSxxx/Workers/WKxxx/KickWorkerParticipant';
        const requestParams = {
            TaskSid: 'WTxx1',
            TargetWorkerSid: 'WKxx2'
        };

        beforeEach(() => {
            sandbox = sinon.sandbox.create();
        });

        afterEach(() => {
            sandbox.restore();
        });

        it('should return an error if the target worker sid to kick is not provided', () => {
            (() => {
                const task = new Task(worker, new Request(config), 'WR123', assignedTaskDescriptor);
                task.kick();
            }).should.throw(/<string>workerSid is a required parameter/);
        });

        it('should place a kick request on the Task upon successful execution', () => {
            sandbox.stub(Request.prototype, 'post').withArgs(requestURL, requestParams, API_V2).returns(Promise.resolve(taskHoldUnhold));

            const task = new Task(worker, new Request(config), 'WR123', assignedTaskDescriptor);

            return task.kick('WKxx2').then(() => {
                expect(task.sid).to.equal(taskHoldUnhold.sid);
            });
        });

        it('should return an error if hold/unhold failed', () => {
            sandbox.stub(Request.prototype, 'post').withArgs(requestURL, requestParams, API_V2).returns(Promise.reject(Errors.TASKROUTER_ERROR.clone('Failed to parse JSON.')));

            const task = new Task(worker, new Request(config), 'WR123', assignedTaskDescriptor);

            return task.kick('WKxx2').catch(err => {
                expect(err.name).to.equal('TASKROUTER_ERROR');
                expect(err.message).to.equal('Failed to parse JSON.');
            });
        });
<<<<<<< HEAD

        it('should pass the object version to API request', () => {
            const task = new Task(worker, new Request(config), reservationSid, assignedTaskDescriptor);
            const version = task.version;

            const stub = sandbox.stub(Request.prototype, 'post').withArgs(requestURL, requestParams, API_V2, version);
            stub.returns(Promise.resolve(taskHoldUnhold));

            return task.kick('WKxx2').then(() => {
                expect(stub).have.been.calledWith(requestURL, requestParams, API_V2, version);
            });
        });
        
=======
>>>>>>> 7d8b33d9
    });

    describe('#_emitEvent(eventType, payload)', () => {
        it('should emit Event:on(canceled)', () => {
            const spy = sinon.spy();

            const task = new Task(worker, new Request(config), reservationSid, pendingTaskDescriptor);
            assert.equal(task.status, 'reserved');

            task.on('canceled', spy);

            task._emitEvent('canceled', mockEvents.task.canceled);

            assert.isTrue(spy.calledOnce);
        });

        it('should emit Event:on(completed)', () => {
            const spy = sinon.spy();

            const task = new Task(worker, new Request(config), reservationSid, assignedTaskDescriptor);
            assert.equal(task.status, 'assigned');

            task.on('completed', spy);

            task._emitEvent('completed', mockEvents.task.completed);

            assert.isTrue(spy.calledOnce);
        });

        it('should emit Event:on(updated)', () => {
            const spy = sinon.spy();

            const task = new Task(worker, new Request(config), reservationSid, assignedTaskDescriptor);
            assert.equal(task.status, 'assigned');

            task.on('updated', spy);

            task._emitEvent('updated', mockEvents.task.updated);

            assert.isTrue(spy.calledOnce);
        });

        it('should emit Event:on(wrapup)', () => {
            const spy = sinon.spy();

            const task = new Task(worker, new Request(config), reservationSid, assignedTaskDescriptor);
            assert.equal(task.status, 'assigned');

            task.on('wrapup', spy);

            task._emitEvent('wrapup', mockEvents.task.wrappedUp);

            assert.isTrue(spy.calledOnce);
        });
    });

    describe('_emitEventForOutgoingTransfer() for transfers', () => {
        let spy;
        const task = new Task(worker, new Request(config), reservationSid, assignedTaskDescriptor);

        beforeEach(() => {
            spy = sinon.spy();
            task.transfers.outgoing = new OutgoingTransfer(worker, new Request(config), assignedTaskDescriptor.sid, new TransferDescriptor(mockEvents.task.transferInitiated));
        });

        // transfer events (for transfers initiated by the worker)
        it('should emit Event:on(transferInitiated)', () => {
            task.on('transferInitiated', spy);
            task._emitEventForOutgoingTransfer('transfer-initiated', mockEvents.task.transferInitiated);
            assert.equal(task.transfers.outgoing.status, 'initiated');
            assert.isTrue(spy.calledOnce);
        });

        it('should not emit Event:on(transferInitiated) if the outgoing transfer is null', () => {
            task.transfers.outgoing = null;
            task.on('transferInitiated', spy);
            task._emitEventForOutgoingTransfer('transfer-initiated', mockEvents.task.transferInitiated);
            assert.isFalse(spy.called);
            assert.isNull(task.transfers.outgoing);
        });

        it('should not emit Event:on(transferInitiated) if the outgoing transfer has mismatched sids', () => {
            task.transfers.outgoing.sid = 'TTxx2';
            task.on('transferInitiated', spy);
            task._emitEventForOutgoingTransfer('transfer-initiated', mockEvents.task.transferInitiated);
            assert.isFalse(spy.called);
        });

        it('should only emit events for transferInitiated on the Task', () => {
            task.transfers.outgoing.sid = 'TTxx2';
            task.on('transferFailed', spy);
            task._emitEventForOutgoingTransfer('transfer-failed', mockEvents.task.transferFailed);
            assert.isFalse(spy.called);
        });
    });
});<|MERGE_RESOLUTION|>--- conflicted
+++ resolved
@@ -455,21 +455,6 @@
                 expect(err.message).to.equal('Failed to parse JSON.');
             });
         });
-<<<<<<< HEAD
-
-        it('should pass the object version to API request', () => {
-            const task = new Task(worker, new Request(config), reservationSid, assignedTaskDescriptor);
-            const version = task.version;
-
-            const stub = sandbox.stub(Request.prototype, 'post').withArgs(requestURL, requestParams, API_V2, version);
-            stub.returns(Promise.resolve(taskHoldUnhold));
-
-            return task.updateParticipant({ hold: false }).then(() => {
-                expect(stub).have.been.calledWith(requestURL, requestParams, API_V2, version);
-            });
-        });
-=======
->>>>>>> 7d8b33d9
     });
 
     describe('#hold(targetWorkerSid, onHold, options)', () => {
@@ -531,21 +516,6 @@
                 expect(err.message).to.equal('Failed to parse JSON.');
             });
         });
-<<<<<<< HEAD
-
-        it('should pass the object version to API request', () => {
-            const task = new Task(worker, new Request(config), reservationSid, assignedTaskDescriptor);
-            const version = task.version;
-
-            const stub = sandbox.stub(Request.prototype, 'post').withArgs(requestURL, requestParams, API_V2, version);
-            stub.returns(Promise.resolve(taskHoldUnhold));
-
-            return task.hold('WKxxB', true).then(() => {
-                expect(stub).have.been.calledWith(requestURL, requestParams, API_V2, version);
-            });
-        });
-=======
->>>>>>> 7d8b33d9
     });
 
     describe('#transfer(to, options)', () => {
@@ -629,22 +599,6 @@
                 expect(err.message).to.equal('Failed to parse JSON.');
             });
         });
-<<<<<<< HEAD
-
-        it('should pass the object version to API request', () => {
-            const task = new Task(worker, new Request(config), reservationSid, assignedTaskDescriptor);
-            const version = task.version;
-
-            const stub = sandbox.stub(Request.prototype, 'post').withArgs(requestURL, requestParams, API_V2, version);
-            stub.returns(Promise.resolve(taskHoldUnhold));
-
-            return task.kick('WKxx2').then(() => {
-                expect(stub).have.been.calledWith(requestURL, requestParams, API_V2, version);
-            });
-        });
-        
-=======
->>>>>>> 7d8b33d9
     });
 
     describe('#_emitEvent(eventType, payload)', () => {
