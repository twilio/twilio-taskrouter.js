--- conflicted
+++ resolved
@@ -345,21 +345,6 @@
             });
         });
 
-<<<<<<< HEAD
-        it('should pass the object version to API request', () => {
-            const reservation = new Reservation(worker, new Request(config), pendingReservationDescriptor);
-            const version = reservation.version;
-
-            const stub = sandbox.stub(Request.prototype, 'post').withArgs(requestURL, requestParams, API_V1, version);
-            stub.returns(Promise.resolve(reservationCalled));
-
-            return reservation.call('+12345678901', twimlCallUrl).then(() => {
-                expect(stub).have.been.calledWith(requestURL, requestParams, API_V1, version);
-            });
-        });
-
-=======
->>>>>>> 7d8b33d9
         it('should return an error if the optional params fail type check', () => {
             (() => {
                 const pendingReservation = new Reservation(worker, new Request(config), pendingReservationDescriptor);
@@ -425,21 +410,6 @@
             });
         });
 
-<<<<<<< HEAD
-        it('should pass the object version to API request', () => {
-            const reservation = new Reservation(worker, new Request(config), pendingReservationDescriptor);
-            const version = reservation.version;
-
-            const stub = sandbox.stub(Request.prototype, 'post').withArgs(requestURL, requestParams, API_V1, version);
-            stub.returns(Promise.resolve(reservationDequeued));
-
-            return reservation.dequeue().then(() => {
-                expect(stub).have.been.calledWith(requestURL, requestParams, API_V1, version);
-            });
-        });
-
-=======
->>>>>>> 7d8b33d9
         it('should return an error if the optional params fail type check', () => {
             (() => {
                 const pendingReservation = new Reservation(worker, new Request(config), pendingReservationDescriptor);
@@ -500,21 +470,6 @@
             });
         });
 
-<<<<<<< HEAD
-        it('should pass the object version to API request', () => {
-            const reservation = new Reservation(worker, new Request(config), pendingReservationDescriptor);
-            const version = reservation.version;
-
-            const stub = sandbox.stub(Request.prototype, 'post').withArgs(requestURL, requestParams, API_V1, version);
-            stub.returns(Promise.resolve(reservationRejected));
-
-            return reservation.redirect('CA8d7a41c9c98d9ff2c16e1ae93bff381e', twimlCallUrl).then(() => {
-                expect(stub).have.been.calledWith(requestURL, requestParams, API_V1, version);
-            });
-        });
-
-=======
->>>>>>> 7d8b33d9
         it('should redirect the reservation', () => {
             sandbox.stub(Request.prototype, 'post').withArgs(requestURL, requestParams, API_V1).returns(Promise.resolve(reservationRedirected));
 
@@ -596,22 +551,6 @@
             });
         });
 
-<<<<<<< HEAD
-        it('should pass the object version to API request', () => {
-            const reservation = new Reservation(worker, new Request(config), pendingReservationDescriptor);
-            const version = reservation.version;
-
-            const stub = sandbox.stub(Request.prototype, 'post').withArgs(requestURL, requestParams, API_V1, version);
-            stub.returns(Promise.resolve(reservationConferenced));
-
-            return reservation.conference().then(() => {
-                expect(stub).have.been.calledWith(requestURL, requestParams, API_V1, version);
-            });
-        });
-
-
-=======
->>>>>>> 7d8b33d9
         it('should not override reservation status received from Taskrouter', () => {
             sandbox.stub(Request.prototype, 'post').withArgs(requestURL, requestParams, API_V1).returns(Promise.resolve(reservationAccepted));
 
@@ -654,21 +593,6 @@
             });
         });
 
-<<<<<<< HEAD
-        it('should pass the object version to API request', () => {
-            const reservation = new Reservation(worker, new Request(config), assignedReservationDescriptor);
-            const version = reservation.version;
-
-            const stub = sandbox.stub(Request.prototype, 'post').withArgs(requestURL, requestParams, API_V2, version);
-            stub.returns(Promise.resolve(reservation));
-
-            return reservation.updateParticipant({ endConferenceOnExit: true }).then(() => {
-                expect(stub).have.been.calledWith(requestURL, requestParams, API_V2, version);
-            });
-        });
-
-=======
->>>>>>> 7d8b33d9
         it('should return an error if updating the worker leg failed', () => {
             sandbox.stub(Request.prototype, 'post').withArgs(requestURL, requestParams, API_V2).returns(Promise.reject(Errors.TASKROUTER_ERROR.clone('Failed to parse JSON.')));
 
