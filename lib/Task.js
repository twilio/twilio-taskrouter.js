import _ from 'lodash';
import { API_V1, API_V2, TASK_STATUS_COMPLETED, TASK_STATUS_WRAPPING } from './util/Constants';
import { EventEmitter } from 'events';
import TaskDescriptor from './descriptors/TaskDescriptor';
import Worker from './Worker';
<<<<<<< HEAD
import { CUSTOMER_PARTICIPANT_INSTANCE, TASK_INSTANCE, TASK_TRANSFER, HOLD_WORKER_PARTICIPANT_INSTANCE } from './util/Routes';
=======
import { CUSTOMER_PARTICIPANT_INSTANCE, TASK_INSTANCE, TASK_TRANSFER, KICK_WORKER_PARTICIPANT } from './util/Routes';
>>>>>>> c94a9f04
const validateOptions = require('./util/Tools').validateOptions;

const fieldsToUpdate = [
    'attributes',
    'status',
    'workflowSid',
    'workflowName',
    'queueSid',
    'queueName',
    'priority',
    'reason',
    'timeout',
    'taskChannelSid',
    'taskChannelUniqueName',
    'age',
    'addOns',
    'dateUpdated'
];

/**
 * Construct a {@link Task}.
 * @class
 * @classdesc A {@link Task} represents an item of work
 * @param {Worker} worker - The {@link Worker}
 * @param {Request} request - The {@link Request}
 * @param {string} reservationSid - The SID of the {@link Reservation} associated with this Task.
 * @param {TaskDescriptor} descriptor - The data descriptor which describes this {@link Task}
 * @property {Object} addOns - The addons attached to the {@link Task}
 * @property {int} age - The age of the {@link Task} in seconds
 * @property {Object} attributes - The attributes of the {@link Task}
 * @property {Date} dateCreated - The date the {@link Task} was created
 * @property {Date} dateUpdated - The date the {@link Task} was last updated
 * @property {int} priority - The priority of the {@link Task}
 * @property {string} queueName - The friendly name of the TaskQueue the {@link Task} is currently in
 * @property {string} queueSid - The sid of the TaskQueue the {@link Task} is currently in
 * @property {string} reason - The reason the {@link Task} was completed or canceled, if applicable
 * @property {string} sid - The sid of the {@link Task}
 * @property {string} status - The status of the {@link Task}. Options: ['reserved', 'assigned', 'canceled', 'wrapping', 'completed', 'transferring']
 * @property {string} taskChannelSid - The sid of the Task Channel associated to the {@link Task} in MultiTask mode
 * @property {string} taskChannelUniqueName - The unique name of the Task Channel associated to the {@link Task} in MultiTask mode
 * @property {int} timeout - The number of seconds the {@link Task} is allowed to live
 * @property {string} workflowName - The name of the Workflow responsible for routing the {@link Task}
 * @property {string} workflowSid - The sid of the Workflow responsible for routing the {@link Task}
 * @fires Task#canceled
 * @fires Task#completed
 * @fires Task#transferAttemptFailed
 * @fires Task#transferCompleted
 * @fires Task#transferFailed
 * @fires Task#transferInitiated
 * @fires Task#updated
 * @fires Task#wrapup
 */
class Task extends EventEmitter {
    constructor(worker, request, reservationSid, descriptor) {
        super();

        if (!(worker instanceof Worker)) {
            throw new TypeError('Failed to instantiate Task. <Worker>worker is a required parameter.');
        }
        if (typeof reservationSid !== 'string') {
            throw new TypeError('Failed to instantiate Task. <string>reservationSid is a required parameter.');
        }
        if (!(descriptor instanceof TaskDescriptor)) {
            throw new TypeError('Failed to instantiate Task. <TaskDescriptor>descriptor is a required parameter.');
        }

        this._worker = worker;
        this._log = worker.getLogger(`Task-${descriptor.sid}`);
        this._request = request;

        Object.assign(this, descriptor);
        this.reservationSid = reservationSid;
    }

    /**
     * Update the {@link Task} status to 'completed'
     * @param {string} reason - The reason for completing the {@link Task}
     * @return {Promise<this>} - Rejected if the {@link Task} state could not be updated to 'completed'
     */
    complete(reason) {
        if (!_.isString(reason)) {
            throw new TypeError('Error calling method complete(). <string>reason is a required parameter.');
        }

        const requestURL = this._worker.getRoutes().getRoute(TASK_INSTANCE, this.sid).path;
        const requestParams = {
            AssignmentStatus: TASK_STATUS_COMPLETED,
            Reason: reason
        };

        return this._request.post(requestURL, requestParams, API_V1).then(response => {
            return this._update(response);
        });
    }

    /**
     * Transfer the Task to another entity.
     * @param {string} to - The Worker or TaskQueue entity sid to transfer the task to.
     * @param {Task.TransferOptions} [options]
     * @return {Promise<this>}
     *//**
     * @typedef {Object} Task.TransferOptions
     * @property {string} [attributes] - Updated attributes for the task
     * @property {string} [mode='WARM'] - 'WARM' or 'COLD'
     * @property {string} [priority] - Updated priority for the task
     */
    transfer(to, options) {
        if (!_.isString(to)) {
            throw new TypeError('Error calling method transfer(). <string>to is a required parameter.');
        }

        options = options || { };
        const requestURL = this._worker.getRoutes().getRoute(TASK_TRANSFER).path;
        const requestParams = {
            ReservationSid: this.reservationSid,
            TaskSid: this.sid,
            To: to,
        };

        if (options.attributes) {
          requestParams.Attributes = options.attributes;
        }

        if (options.mode) {
          requestParams.Mode = options.mode;
        }

        if (options.priority) {
          requestParams.Priority = options.priority;
        }

        return this._request.post(requestURL, requestParams, API_V2);
    }

    /**
     * Update the {@link Task} status to 'wrapping' in a multi-task enabled Workspace
     * @return {Promise<this>} - Rejected if the {@link Task} state could not be updated to 'wrapping'
     *//**
     * @typedef {Object} Task.WrappingOptions
     * @property {string} [reason=null] - The reason for wrapping up the {@link Task}
     */
    wrapUp(options = {}) {
        const requestURL = this._worker.getRoutes().getRoute(TASK_INSTANCE, this.sid).path;
        const requestParams = {
            AssignmentStatus: TASK_STATUS_WRAPPING,
        };

        if (options.reason) {
            if (_.isString(options.reason)) {
                requestParams.Reason = options.reason;
            } else {
                throw new Error(`Failed to call wrapUp() on Task sid=${this.sid}. A <string>reason is required.`);
            }
        }

        return this._request.post(requestURL, requestParams, API_V1).then(response => {
            return this._update(response);
        });
    }

    /**
     * Update the {@link Task} attributes to the given attributes.
     * @param {Object} attributes - A JSON to update the attributes.
     * @returns {Promise<this>} - Rejected if the attributes cannot be set
     */
    setAttributes(attributes) {
        if (!_.isObject(attributes)) {
            throw new TypeError('Unable to set attributes on Task. <object>attributes is a required parameter.');
        }

        const requestURL = this._worker.getRoutes().getRoute(TASK_INSTANCE, this.sid).path;
        const requestParams = { Attributes: attributes };

        return this._request.post(requestURL, requestParams, API_V1).then(response => {
            return this._update(response);
        });
    }

    /**
     * Update the Customer leg in the Conference associated to this {@link Task}
     * @param {Task.ParticipantOptions} [options]
     * @returns {Promise<this>} - Rejected if unable to update the Customers's leg in the Conference tied to the {@link Task}
     *//**
     * @typedef {Object} Task.ParticipantOptions
     * @property {boolean} [hold=null] - Whether to hold the customer leg of the Conference referenced by the {@link Task}
     */
    updateParticipant(options) {
        const types = {
            hold: (val) => _.isBoolean(val)
        };

        if (!validateOptions(options, types)) {
            throw new TypeError(`Failed to update Worker Participant tied to Task sid=${this.sid}. The options passed in did not match the required types.`);
        }

        const requestURL = this._worker.getRoutes().getRoute(CUSTOMER_PARTICIPANT_INSTANCE).path;

        const requestParams = {
            TaskSid: this.sid
        };

        for (const option in options) {
            requestParams[_.upperFirst(option)] = options[option];
        }

        return this._request.post(requestURL, requestParams, API_V2).then(response => {
            return this._update(response);
        });
    }

    /**
<<<<<<< HEAD
     * Hold the specified worker's call leg in the Conference associated to this {@link Task} and specified TargetWorkerSid
     * @param {String } targetWorkerSid - The target worker participant Sid to be put on hold for the {@link Task}
     * @param {boolean} onHold - true/false: whether to hold/unhold the specified worker's call leg of the Conference referenced by the {@link Task}
     * @returns {Promise<this>} - Rejected if unable to hold the Worker leg in the Conference tied to the specified {@link Task}
     */
    hold(targetWorkerSid, onHold) {

        if (!_.isString(targetWorkerSid)) {
            throw new TypeError('Error calling method holdWorker(). <string> targetWorkerSid is a required parameter.');
        }

        if (!_.isBoolean(onHold)) {
            throw new TypeError('Error calling method holdWorker(). <boolean> hold is a required parameter that is either true or false.');
        }

        const requestURL = this._worker.getRoutes().getRoute(HOLD_WORKER_PARTICIPANT_INSTANCE).path;

        const requestParams = {
            TaskSid: this.sid,
            TargetWorkerSid: targetWorkerSid,
            Hold: onHold
=======
     * Kick another active {@link Worker} participant from the ongoing conference
     * @param {string} workerSid - The Sid of the {@link Worker} who is currently in the conference that should be kicked
     * @returns {Promise<this>} - Rejected if unable to kick the call leg of the targeted Worker in the Conference tied to the {@link Task}
     */
    kick(workerSid) {
        if (!_.isString(workerSid)) {
            throw new TypeError('Error calling method kick(). <string>workerSid is a required parameter.');
        }

        const requestURL = this._worker.getRoutes().getRoute(KICK_WORKER_PARTICIPANT).path;
        const requestParams = {
            TaskSid: this.sid,
            TargetWorkerSid: workerSid
>>>>>>> c94a9f04
        };

        return this._request.post(requestURL, requestParams, API_V2).then(response => {
            return this._update(response);
        });
    }

    /**
     * Emit events from this {@link Task}
     * @param {string} eventType - The event to emit
     * @param {Object} rawEventData - The eventData associated to the event
     * @private
     */
    _emitEvent(eventType, rawEventData) {
        this._log.trace(`_emitEvent(${eventType}, ${JSON.stringify(rawEventData)})`);

        if (!_.isString(eventType)) {
            throw new TypeError('Error calling _emitEvent(). <string>eventType is a required parameter.');
        }

        if (!_.isObject(rawEventData)) {
            throw new TypeError('Error calling method _emitEvent(). <object>payload is a required parameter.');
        }

        this.emit(eventType, this);
    }

    /**
     * Update this using the latest {@link Task} data
     * @param {Object} latestTaskData - The raw {@link Task} data
     * @private
     */
    _update(latestTaskData) {
        try {
            const updatedTaskDescriptor = new TaskDescriptor(latestTaskData, this._config);
            fieldsToUpdate.forEach(field => {
                this[field] = updatedTaskDescriptor[field];
            });
        } catch (err) {
            this._log.error(`Failed to update Task sid=${latestTaskData.sid}. Update aborted.`, err);
            throw new Error(`Failed to update Task sid=${latestTaskData.sid}. Update aborted. Error: ${err}.`);
        }

        return this;
    }
}

/**
 * The {@link Task} was canceled
 * @event Task#canceled
 * @param {Task} task - The {@link Task} who was canceled
 */

/**
 * The {@link Task} was completed
 * @event Task#completed
 * @param {Task} task - The {@link Task} who was completed
 */

/**
 * The attempt to transfer the {@link Task} to the desired entity failed
 * @event Task#transferAttemptFailed
 * @param {Task} task - The {@link Task} whose transfer attempt failed
 */

/**
 * The {@link Task} has successfully been transferred to the desired entity
 * @event Task#transferCompleted
 * @param {Task} task - The {@link Task} who transfer was completed
 */

/**
 * All attempts to transfer the {@link Task} to the desired entity have failed.
 * No more attempts to transfer will be made.
 * @event Task#transferFailed
 * @param {Task} task - The {@link Task} whose transfer has failed to complete
 */

/**
 * A transfer has been initiated for {@link Task}
 * @event Task#transferInitiated
 * @param {Task} task - The {@link Task} is currently in process of being transferred
 */

/**
 * The attributes of this {@link Task} was updated
 * @event Task#updated
 * @param {Task} task - The {@link Task} whose attributes were updated
 */

/**
 * The {@link Task} was wrapped up
 * @event Task#wrapup
 * @param {Task} task - The {@link Task} who was wrapped up
 */

export const TaskProperties = [
    'addons',
    'age',
    'attributes',
    'date_created',
    'date_updated',
    'priority',
    'queue_name',
    'queue_sid',
    'reason',
    'sid',
    'assignment_status',
    'task_channel_unique_name',
    'task_channel_sid',
    'timeout',
    'workflow_name',
    'workflow_sid'
];

export default Task;<|MERGE_RESOLUTION|>--- conflicted
+++ resolved
@@ -3,11 +3,7 @@
 import { EventEmitter } from 'events';
 import TaskDescriptor from './descriptors/TaskDescriptor';
 import Worker from './Worker';
-<<<<<<< HEAD
-import { CUSTOMER_PARTICIPANT_INSTANCE, TASK_INSTANCE, TASK_TRANSFER, HOLD_WORKER_PARTICIPANT_INSTANCE } from './util/Routes';
-=======
-import { CUSTOMER_PARTICIPANT_INSTANCE, TASK_INSTANCE, TASK_TRANSFER, KICK_WORKER_PARTICIPANT } from './util/Routes';
->>>>>>> c94a9f04
+import { CUSTOMER_PARTICIPANT_INSTANCE, TASK_INSTANCE, TASK_TRANSFER, KICK_WORKER_PARTICIPANT, HOLD_WORKER_PARTICIPANT_INSTANCE } from './util/Routes';
 const validateOptions = require('./util/Tools').validateOptions;
 
 const fieldsToUpdate = [
@@ -219,20 +215,40 @@
     }
 
     /**
-<<<<<<< HEAD
-     * Hold the specified worker's call leg in the Conference associated to this {@link Task} and specified TargetWorkerSid
-     * @param {String } targetWorkerSid - The target worker participant Sid to be put on hold for the {@link Task}
-     * @param {boolean} onHold - true/false: whether to hold/unhold the specified worker's call leg of the Conference referenced by the {@link Task}
+     * Kick another active {@link Worker} participant from the ongoing conference
+     * @param {string} workerSid - The Sid of the {@link Worker} who is currently in the conference that should be kicked
+     * @returns {Promise<this>} - Rejected if unable to kick the call leg of the targeted Worker in the Conference tied to the {@link Task}
+     */
+    kick(workerSid) {
+        if (!_.isString(workerSid)) {
+            throw new TypeError('Error calling method kick(). <string>workerSid is a required parameter.');
+        }
+
+        const requestURL = this._worker.getRoutes().getRoute(KICK_WORKER_PARTICIPANT).path;
+        const requestParams = {
+            TaskSid: this.sid,
+            TargetWorkerSid: workerSid
+        };
+
+        return this._request.post(requestURL, requestParams, API_V2).then(response => {
+            return this._update(response);
+        });
+    }
+
+    /**
+     * Hold the worker's call leg in the Conference associated to this {@link Task} and specified TargetWorkerSid
+     * @param {String } targetWorkerSid - The target worker's sid which should be put onhold or unhold
+     * @param {boolean} onHold - Whether to hold or unhold the specified worker's call leg in the Conference referenced by the {@link Task}
      * @returns {Promise<this>} - Rejected if unable to hold the Worker leg in the Conference tied to the specified {@link Task}
      */
     hold(targetWorkerSid, onHold) {
 
         if (!_.isString(targetWorkerSid)) {
-            throw new TypeError('Error calling method holdWorker(). <string> targetWorkerSid is a required parameter.');
+            throw new TypeError('Error calling method hold(). <string>targetWorkerSid is a required parameter.');
         }
 
         if (!_.isBoolean(onHold)) {
-            throw new TypeError('Error calling method holdWorker(). <boolean> hold is a required parameter that is either true or false.');
+            throw new TypeError('Error calling method hold(). <boolean>onHold is a required parameter that is either true or false.');
         }
 
         const requestURL = this._worker.getRoutes().getRoute(HOLD_WORKER_PARTICIPANT_INSTANCE).path;
@@ -241,21 +257,6 @@
             TaskSid: this.sid,
             TargetWorkerSid: targetWorkerSid,
             Hold: onHold
-=======
-     * Kick another active {@link Worker} participant from the ongoing conference
-     * @param {string} workerSid - The Sid of the {@link Worker} who is currently in the conference that should be kicked
-     * @returns {Promise<this>} - Rejected if unable to kick the call leg of the targeted Worker in the Conference tied to the {@link Task}
-     */
-    kick(workerSid) {
-        if (!_.isString(workerSid)) {
-            throw new TypeError('Error calling method kick(). <string>workerSid is a required parameter.');
-        }
-
-        const requestURL = this._worker.getRoutes().getRoute(KICK_WORKER_PARTICIPANT).path;
-        const requestParams = {
-            TaskSid: this.sid,
-            TargetWorkerSid: workerSid
->>>>>>> c94a9f04
         };
 
         return this._request.post(requestURL, requestParams, API_V2).then(response => {
