import EventEmitter from "events";

export as namespace TaskRouter;
export class Worker extends EventEmitter {
    constructor(token: string, options?: any);

    readonly accountSid: string;
    readonly activities: Map<string, Activity>;
    readonly activity: Activity;
    readonly attributes: Object;
    readonly channels: Map<string, Channel>;
    readonly connectActivitySid: string;
    readonly dateCreated: Date;
    readonly dateStatusChanged: Date;
    readonly dateUpdated: Date;
    readonly disconnectActivitySid: string;
    readonly name: string;
    readonly reservations: Map<string, Reservation>;
    readonly sid: string;
    readonly workspaceSid: string;
    readonly version: number;

    createTask(to: string, from: string, workflowSid: string, taskQueueSid: string, options: Object): Promise<string>
    disconnect();
    setAttributes(attributes: any): Promise<Worker>;
    updateToken(newToken: string);
}

export class Supervisor extends Worker {
    monitor(taskSid: string, reservationSid: string, extraParams: Object): Promise<void>;
}

export interface Activity {
    readonly accountSid: string;
    readonly available: boolean;
    readonly dateCreated: Date;
    readonly dateUpdated: Date;
    readonly isCurrent: boolean;
    readonly name: string;
    readonly sid: string;
    readonly workspaceSid: string;

    setAsCurrent(): Promise<Activity>;
}

export interface Channel {
    readonly accountSid: string;
    readonly available: boolean;
    readonly capacity: number;
    readonly availableCapacityPercentage: number;
    readonly dateCreated: Date;
    readonly dateUpdated: Date;
    readonly sid: string;
    readonly taskChannelSid: string;
    readonly taskChannelUniqueName: string;
    readonly workerSid: string;
    readonly workspaceSid: string;
}

export interface Task extends NodeJS.EventEmitter {
    readonly addOns: Object;
    readonly age: number;
    readonly attributes: Object;
    readonly dateCreated: Date;
    readonly dateUpdated: Date;
    readonly priority: number;
    readonly queueName: string;
    readonly queueSid: string;
    readonly reason: string;
    readonly sid: string;
    readonly status: "pending" | "reserved" | "assigned" | "canceled" | "completed" | "wrapping";
    readonly taskChannelSid: string;
    readonly taskChannelUniqueName: string;
    readonly timeout: number;
    readonly workflowName: string;
    readonly workflowSid: string;
    readonly routingTarget: string;
    readonly version: number;

    complete(reason: string): Promise<Task>;
    setAttributes(attributes: Object): Promise<Task>;
    async transfer(to: string, options: TransferOptions): Promise<Task>;
    wrapUp({reason: string}): Promise<Task>;
    updateParticipant(options: TaskParticipantOptions): Promise<Task>;
    kick(workerSid: string): Promise<Task>;
    hold(targetWorkerSid: string, onHold: boolean, options: HoldOptions): Promise<Task>;
}

export interface Reservation extends NodeJS.EventEmitter {
    readonly accountSid: string;
    readonly dateCreated: Date;
    readonly dateUpdated: Date;
    readonly sid: string;
    readonly status: "pending" | "accepted" | "rejected" | "timeout" | "canceled" | "rescinded";
    readonly taskChannelSid: string;
    readonly taskChannelUniqueName: string;
    readonly taskSid: string;
    readonly workerSid: string;
    readonly workspaceSid: string;
    readonly task: Task;
<<<<<<< HEAD
    readonly canceledReasonCode?: int;
=======
    readonly version: number;
>>>>>>> 10d8b1ed

    accept(): Promise<Reservation>;
    complete(): Promise<Reservation>;
    wrap(): Promise<Reservation>;
    call(from: string, url: string, options?: CallOptions): Promise<Reservation>;
    dequeue(options?: DequeueOptions): Promise<Reservation>;
    conference(options?: ConferenceOptions): Promise<Reservation>;
    redirect(callSid: string, url: string, options?: RedirectOptions);
    reject(options?: RejectOptions): Promise<Reservation>;
    updateParticipant(options: ReservationParticipantOptions): Promise<Reservation>;
}

export interface TaskQueue {
    sid: string;
    accountSid: string;
    workspaceSid: string;
    name: string;
    assignmentActivityName: string;
    reservationActivityName: string;
    assignmentActivitySid: string;
    reservationActivitySid: string;
    targetWorkers: string;
    maxReservedWorkers: number;
    taskOrder: string;
    dateCreated: Date;
    dateUpdated: Date;
}

export class TaskRouterEventHandler {
    constructor(worker: Worker, options?: Object);
    getTREventsToHandlerMapping(): {[key: string]: string};
}

export class Workspace {
    constructor(jwt: string, options?: Object);

    fetchWorkers(): Promise<Map<string, Worker>>;
    fetchTaskQueues(): Promise<Map<string, TaskQueue>>;
}

export interface CallOptions {
    readonly statusCallbackUrl?: string;
    readonly accept?: boolean;
    readonly record?: boolean;
    readonly to?: string;
    readonly timeout?: number;

}

export interface DequeueOptions {
    from?:string;
    to?:string;
    postWorkActivitySid?:string;
    record?:string;
    timeout?:number;
    statusCallbackUrl?:string;
    statusCallbackEvents?:string;
}

export interface ConferenceOptions {
    to?:string;
    from?:string;
    timeout?:number;
    statusCallback?:string;
    statusCallbackMethod?:string;
    statusCallbackEvent?:string;
    record?:string;
    muted?:boolean;
    beep?:string | boolean;
    startConferenceOnEnter?:boolean;
    endConferenceOnExit?:boolean;
    endConferenceOnCustomerExit?:boolean;
    beepOnCustomerEntrance?:boolean;
    waitUrl?:string;
    waitMethod?:string;
    earlyMedia?:boolean;
    maxParticipants?:number;
    conferenceStatusCallback?:string;
    conferenceStatusCallbackMethod?:string;
    conferenceStatusCallbackEvent?:string;
    conferenceRecord?:string | boolean;
    conferenceTrim?:string;
    recordingChannels?:string;
    recordingStatusCallback?:string;
    recordingStatusCallbackMethod?:string;
    conferenceRecordingStatusCallback?:string;
    conferenceRecordingStatusCallbackMethod?:string;
    region?:string;
    sipAuthUsername?:string;
    sipAuthPassword?:string;
}
export interface RedirectOptions {
    accept?:boolean;
}

export interface RejectOptions {
    activitySid: string;
}

export interface TransferOptions {
    attributes: Object;
    mode: "COLD" | "WARM";
    priority: number;
}

export interface HoldOptions {
    holdUrl: string;
    holdMethod: "GET"
}

export interface TaskParticipantOptions extends HoldOptions {
    hold: boolean;
}

export interface ReservationParticipantOptions {
    endConferenceOnExit: boolean;
    mute: boolean;
    beepOnExit: boolean;
}
<|MERGE_RESOLUTION|>--- conflicted
+++ resolved
@@ -98,11 +98,8 @@
     readonly workerSid: string;
     readonly workspaceSid: string;
     readonly task: Task;
-<<<<<<< HEAD
     readonly canceledReasonCode?: int;
-=======
     readonly version: number;
->>>>>>> 10d8b1ed
 
     accept(): Promise<Reservation>;
     complete(): Promise<Reservation>;
